--- conflicted
+++ resolved
@@ -1,118 +1,4 @@
 <script lang="ts">
-<<<<<<< HEAD
-	import mermaid from 'mermaid';
-	import { onMount } from 'svelte';
-
-	onMount(() => {
-		mermaid.initialize({ startOnLoad: true });
-	});
-</script>
-
-<pre class:mermaid>
-flowchart LR
-  %% Stage 0 — Pools (4 heats of 4)
-  subgraph Pools["Initial Pools"]
-    direction TB
-    H1[Heat A: a b c d]
-    H2[Heat B: e f g h]
-    H3[Heat C: i j k l]
-    H4[Heat D: m n o p]
-  end
-
-  %% Winners Bracket
-  subgraph Winners_Bracket["🏆 Winners Bracket"]
-    direction LR
-    %% Pool Advancement
-    WB1[WB Pool A: a,b]
-    WB2[WB Pool B: e,f]
-    WB3[WB Pool C: i,j]
-    WB4[WB Pool D: m,n]
-    
-    %% Winners QF (two 4P matches)
-    WQF1[WB-QF1: a b e f]
-    WQF2[WB-QF2: i j m n]
-    
-    %% Winners SF (one 4P match)
-    WSF[WB-SF: top2 WQF1 + top2 WQF2]
-    
-    %% Internal Winners Flow
-    WB1 --> WQF1
-    WB2 --> WQF1
-    WB3 --> WQF2
-    WB4 --> WQF2
-    WQF1 --> WSF
-    WQF2 --> WSF
-  end
-
-  %% Losers Bracket - Complete subgraph positioned below
-  subgraph Losers_Bracket["💀 Losers Bracket"]
-    direction LR
-    
-    %% Initial Losers from Pools
-    LBA[LB Pool A: c,d]
-    LBB[LB Pool B: g,h] 
-    LBC[LB Pool C: k,l]
-    LBD[LB Pool D: o,p]
-    
-    %% Losers R1 (two 4P matches)
-    LR1A[LB-R1A: c d g h]
-    LR1B[LB-R1B: k l o p]
-    
-    %% Losers R2 (combines LR1 winners + WQF losers)
-    LR2A[LB-R2A: top2 LR1A + bottom2 WQF1]
-    LR2B[LB-R2B: top2 LR1B + bottom2 WQF2]
-    
-    %% Losers Final (makes 2 finalists for GF)
-    LBF[LB-Final: top1 LR2A + top1 LR2B + bottom2 WSF]
-    
-    %% Internal Losers Flow
-    LBA --> LR1A
-    LBB --> LR1A
-    LBC --> LR1B
-    LBD --> LR1B
-    LR1A --> LR2A
-    LR1B --> LR2B
-    LR2A --> LBF
-    LR2B --> LBF
-  end
-
-  %% Grand Final
-  subgraph Grand_Final["🏁 Championship"]
-    GF[Grand Final: top2 WSF + top2 LBF]
-  end
-
-  %% Pool Placement Connections
-  H1 -- Top2 --> WB1
-  H2 -- Top2 --> WB2
-  H3 -- Top2 --> WB3
-  H4 -- Top2 --> WB4
-  H1 -- Bottom2 --> LBA
-  H2 -- Bottom2 --> LBB
-  H3 -- Bottom2 --> LBC
-  H4 -- Bottom2 --> LBD
-
-  %% Winners to Losers Dropdowns
-  WQF1 -- Bottom2 --> LR2A
-  WQF2 -- Bottom2 --> LR2B
-  WSF -- Bottom2 --> LBF
-
-  %% Grand Final Qualifiers
-  WSF -- Top2 --> GF
-  LBF -- Top2 --> GF
-
-  %% Styling
-  classDef winners fill:#ffd700,stroke:#b8860b,stroke-width:2px,color:#000
-  classDef losers fill:#ffcccc,stroke:#cc0000,stroke-width:2px,color:#000
-  classDef pools fill:#e8f4fd,stroke:#4dabf7,stroke-width:2px
-  classDef final fill:#ff6b6b,stroke:#e55656,stroke-width:3px,color:#fff
-
-  class WB1,WB2,WB3,WB4,WQF1,WQF2,WSF winners
-  class LBA,LBB,LBC,LBD,LR1A,LR1B,LR2A,LR2B,LBF losers
-  class H1,H2,H3,H4 pools
-  class GF final
-
-</pre>
-=======
 	import TournamentBracket from '$lib/components/TournamentBracket.svelte';
 	
 	// Sample tournament data - similar to Challonge's structure
@@ -206,5 +92,4 @@
 			</ul>
 		</div>
 	</div>
-</div>
->>>>>>> 2ef6e9ab
+</div>